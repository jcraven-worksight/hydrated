--- conflicted
+++ resolved
@@ -12,11 +12,7 @@
     sdk: flutter
 
   rxdart: ^0.20.0
-<<<<<<< HEAD
-  shared_preferences: 0.5.1+1
-=======
   shared_preferences: ^0.5.1
->>>>>>> e5a619c4
 
 dev_dependencies:
   flutter_test:
